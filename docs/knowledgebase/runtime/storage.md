---
title: Runtime Storage
---

Runtime storage allows you to store data in your blockchain that is persisted between blocks and can
be accessed from within your runtime logic. Storage should be one of the most critical concerns of a
blockchain runtime developer. Well designed storage systems reduce the load on nodes in the network, which
ultimately lowers the overhead costs for participants in your blockchain. In other words, the fundamental principle of blockchain runtime storage is to minimize its use.

Substrate exposes a set of layered, modular storage APIs that allow runtime developers to make the storage decisions that suit them
best. This
document is intended to provide information and best practices about Substrate's runtime storage
interfaces. Please refer to [the advanced storage documentation](../advanced/storage) for information about how these interfaces are implemented.

## Storage Items

 In Substrate, any pallet can introduce new storage items that will become part of your blockchain’s state. These storage items can be simple single value items, or more complex storage maps. The type of storage items you choose to implement depends entirely on their intended role within your runtime logic.

FRAME's [`Storage pallet`](https://substrate.dev/rustdocs/v3.0.0/frame_support/storage/index.html) gives runtime developers access to Substrate's flexible storage APIs, which can support any value that is encodable
by [Parity's SCALE codec](../advanced/codec). These include:

- [Storage Value](https://substrate.dev/rustdocs/v3.0.0/frame_support/storage/trait.StorageValue.html) - used to store any single value, such as a `u64`.
- [Storage Map](https://substrate.dev/rustdocs/v3.0.0/frame_support/storage/trait.StorageMap.html) - used to store a key-value hash map, such as a balance-to-account mapping.
- [Storage Double Map](https://substrate.dev/rustdocs/v3.0.0/frame_support/storage/trait.StorageDoubleMap.html) - used as an implementation of a storage map with two keys to provide the ability to efficiently removing
  all entries that have a common first key.

### Storage Value

This type of storage item should be used for values that are viewed as a single unit by the runtime. This could be a single primitive value, a single `struct`, or a single collection of related
items. If a storage item is used for storing lists of items, runtime developers should be conscious about the size of the lists they use.
Large lists incur storage costs just like large `structs`.
Furthermore, iterating over a large list in your runtime may result in exceeding the block production time. If this occurs your blockchain
will stop producing blocks, which means that it will stop functioning.

> **Important consideration:** although wrapping related items in a shared `struct` is an excellent way to reduce the number
> of storage reads, at some point the size of the object will begin to
> incur costs that may outweigh the optimization in storage reads.

Refer to the Storage Value documentation for
[a comprehensive list of the methods that Storage Value exposes](https://substrate.dev/rustdocs/v3.0.0/frame_support/storage/trait.StorageValue.html#required-methods).

### Storage Map

Map data structures are ideal for managing sets of items whose elements will be accessed randomly,
as opposed to iterating over them sequentially in their entirety. Storage Maps in Substrate are
implemented as key-value hash maps. In order to give runtime engineers increased control, Substrate allows developers to select
which hashing algorithms suits their use case the best for generating a map's keys. This is covered in the section on [hashing algorithms](#hashing-algorithms).

Refer to the Storage Map documentation for
[a comprehensive list of the methods that Storage Map exposes](https://substrate.dev/rustdocs/v3.0.0/frame_support/storage/trait.StorageMap.html#required-methods).

### Double Storage Map

Double storage maps are very similar to single storage maps except they contain two keys, which is useful for querying values with common keys.

Refer to the documentation on
[advanced storage](../advanced/storage) to learn more about how different Storage Maps, including Double Storage Maps, are implemented.

#### Iterating Over Storage Maps

Substrate Storage Maps are iterable with respect to their keys and values. Because maps are often
used to track unbounded sets of data (such as account balances), iterating over them without caution in the runtime may cause blocks not being able to produced in time.
Furthermore, because accessing the elements of a map requires more database reads than accessing the
elements of a native list, map iterations are significantly _more_ costly than list iterations in terms of execution time.

>**A note on best practices**: in general, Substrate focuses on "[first principles](#best-practices)" as opposed to hard and fast rules
>of right and wrong. The information here aims to help you understand _all_ of Substrate's
>storage capabilities and how to use them in a way that respects the principles around which
>they were designed. For instance, iterating over storage maps in your runtime is neither right nor wrong &mdash; yet, avoiding it would be considered a better approach with respect to best practices.

Substrate's Iterable Storage Map interfaces define the following methods (note that for Iterable
Storage Double Maps, the `iter()` and `drain()` methods require the first key as a parameter):

- `iter()` - enumerate all elements in the map in no particular order. If you alter the map while
  doing this, you'll get undefined results. See the docs:
  [`IterableStorageMap`](https://substrate.dev/rustdocs/v3.0.0/frame_support/storage/trait.IterableStorageMap.html#tymethod.iter) and
  [`IterableStorageDoubleMap`](https://substrate.dev/rustdocs/v3.0.0/frame_support/storage/trait.IterableStorageDoubleMap.html#tymethod.iter).
- `drain()` - remove all elements from the map and iterate through them in no particular order. If you
  add elements to the map while doing this, you'll get undefined results. See the docs:
  [`IterableStorageMap`](https://substrate.dev/rustdocs/v3.0.0/frame_support/storage/trait.IterableStorageMap.html#tymethod.drain) and
  [`IterableStorageDoubleMap`](https://substrate.dev/rustdocs/v3.0.0/frame_support/storage/trait.IterableStorageDoubleMap.html#tymethod.drain).
- `translate()` - use the provided function to translate all elements of the map, in no particular
  order. To remove an element from the map, return `None` from the translation function. See the docs:
  [`IterableStorageMap`](https://substrate.dev/rustdocs/v3.0.0/frame_support/storage/trait.IterableStorageMap.html#tymethod.translate) and
  [`IterableStorageDoubleMap`](https://substrate.dev/rustdocs/v3.0.0/frame_support/storage/trait.IterableStorageDoubleMap.html#tymethod.translate).

## Declaring Storage Items

Runtime storage items are created in the [`decl_storage` macro](https://substrate.dev/rustdocs/v3.0.0/frame_support/macro.decl_storage.html) in any FRAME-like pallet. Here is an example of declaring the 3 different types of storage items:

```rust
decl_storage! {
    trait Store for Module<T: Config> as Example {
        // A StorageValue item.
        SomePrivateValue: u32;
        pub SomePrimitiveValue get(fn some_primitive_value): u32;
        // A StorageMap item.
        pub SomeMap get(fn some_map): map hasher(blake2_128_concat) T::AccountId => u32;
        // A StorageDoubleMap item.
        pub SomeDoubleMap: double_map hasher(blake2_128_concat) u32, hasher(blake2_128_concat) T::AccountId => u32;
    }
}
```
In FRAME v2 syntax, declaring the above storage items would look like:

```rust
#[pallet::storage]
type SomePrivateValue<T> = StorageValue<_, u32, ValueQuery>;

#[pallet::storage]
#[pallet::getter(fn some_primitive_value)]
pub(super) type SomePrimitiveValue = StorageValue<_, u32, ValueQuery>;

#[pallet::storage]
pub(super) type SomeComplexValue = StorageValue<_, T::AccountId, ValueQuery>;

#[pallet::storage]
#[pallet::getter(fn some_map)]
pub(super) type SomeMap = StorageMap<_, Blake2_128Concat, T::AccountId, u32, ValueQuery>;

#[pallet::storage]
pub(super) type SomeDoubleMap = StorageDoubleMap<_, Blake2_128Concat, u32, Blake2_128Concat, T::AccountId, u32, ValueQuery>;
```
Notice that the map's storage items specify [the hashing algorithm](#hashing-algorithms) that will
be used.

### Visibility

<<<<<<< HEAD
In the example above, all the storage items except `SomePrivateValue` are made public by way of the
`pub` keyword. Blockchain storage is always publicly
[visible from _outside_ of the runtime](#accessing-storage-items). However, runtime engineers can make storage items private, to control the access of storage items from pallets  _within_ the runtime.

### Getter Methods

The [`decl_storage` macro](https://substrate.dev/rustdocs/v3.0.0/frame_support/macro.decl_storage.html#example) provides an optional `get` extension that can be used to implement a getter
method for a storage item on the pallet that contains that storage item. As seen in the above exmple, it takes the
desired name of the getter function as an argument.

If you omit this optional extension, you will
still be able to access the storage item's value by using
the storage item's [`get` method](https://substrate.dev/rustdocs/v3.0.0/frame_support/storage/trait.StorageValue.html#tymethod.get). Keep in mind that this only
impacts the way that the storage item can be accessed from within Substrate code: you will always be
=======
In the examples above, all the storage items except `SomePrivateValue` are made public by way of the
`pub` keyword (`pub(super)` in FRAME v2). Blockchain storage is always publicly
[visible from _outside_ of the runtime](#accessing-storage-items); the visibility of Substrate
storage items only impacts whether or not other pallets _within_ the runtime will be able to access
a storage item.

### Getter Methods

The `decl_storage` macro provides an optional `get` extension that can be used to implement a getter
method for a storage item on the module that contains that storage item; the extension takes the
desired name of the getter function as an argument. If you omit this optional extension, you will
still be able to access the storage item's value, but you will not be able to do so by way of a
getter method implemented on the module; instead, you will need to use
[the storage item's `get` method](#methods). 
In FRAME v2, the equivalent extension is derived by the `#[pallet::getter(..)]` macro attribute.
> **Note:** The optional `get` and `getter` extensions only
impact the way that a storage item can be accessed from _within_ Substrate code &mdash; you will always be
>>>>>>> 5149851d
able to [query the storage of your runtime](../advanced/storage#Querying-Storage) to get the value
of a storage item.

Here is an example that implements a getter method named `some_value` for a Storage Value named
`SomeValue`. This pallet would now have access to a `Self::some_value()` method in addition to the
`SomeValue::get()` method:

```rust
// In FRAME v1.
decl_storage! {
    trait Store for Module<T: Config> as Example {
        pub SomeValue get(fn some_value): u64;
    }
}

// In FRAME v2.
#[pallet::storage]
#[pallet::getter(fn some_value)]
pub(super) type SomeValue = StorageValue<_, u64, ValueQuery>;
```

### Default Values

Substrate allows you to specify a default value that is returned when a storage item's value is not
set. Although the default value does **not** actually occupy runtime storage, the runtime logic will see this
value during execution.

Here is an example of specifying the default value for all items in a map:

```rust
//In FRAME v1.
decl_storage! {
    trait Store for Module<T: Config> as Example {
        pub SomeMap: map u64 => u64 = 1337;
    }
}

//In FRAME v2.
#[pallet::type_value]
pub(super) fn MyDefaultMap<T: Config>() -> u64 { 1337u64 }
#[pallet::storage]
pub(super) type MyStorage<T> = StorageMap<_, Blake2_128Concat, u64, u64, ValueStorage, MyDefaultMap>;
```

## Accessing Storage Items

Blockchains that are built with Substrate expose a remote procedure call (RPC) server that can be
used to query runtime storage. You can use software libraries like
[Polkadot JS](https://polkadot.js.org/) to easily interact with the RPC server from your code and
access storage items. The Polkadot JS team also maintains
[the Polkadot Apps UI](https://polkadot.js.org/apps), which is a fully-featured web app for
interacting with Substrate-based blockchains, including querying storage.

Refer to
[the advanced storage documentation](../advanced/storage) to learn more about how to query a Substrate key-value database by using the RPC server.

## Hashing Algorithms

A novel feature of Storage Maps in Substrate is that they allow developers to
specify the hashing algorithm that will be used to generate a map's keys. A Rust object that is used
to encapsulate hashing logic is referred to as a "hasher". Broadly speaking, the hashers that are
available to Substrate developers can be described in two ways:
(1) whether or not they are
cryptographic; and
(2) whether or not they produce a transparent output.

For the sake of
completeness, the characteristics of non-transparent hashing algorithms are described below, but
keep in mind that any hasher that does not produce a transparent output has been deprecated for FRAME-based blockchains.

### Cryptographic Hashing Algorithms

Cryptographic hashing algorithms are those that use cryptography to make it challenging to use the
input to the hashing algorithm to influence its output. For example, a cryptographic hashing
algorithm would produce a wide distribution of outputs even if the inputs were the numbers 1
through 10. It is critical to use cryptographic hashing algorithms when users are able to influence
the keys of a Storage Map. Failure to do so creates an attack vector that makes it easy for
malicious actors to degrade the performance of your blockchain network. An example of a map that
should use a cryptographic hash algorithm to generate its keys is a map used to track account
balances. In this case, it is important to use a cryptographic hashing algorithm so that an attacker
cannot bombard your system with many small transfers to sequential account numbers. Without a
cryptographic hash algorithm this would create an imbalanced storage structure that would suffer in
performance.

> **Note:** cryptographic hashing algorithms are more complex and resource-intensive than their
> non-cryptographic counterparts, which is why it is important for runtime engineers to understand their appropriate usages in order to make the best use of the flexibility Substrate provides.

### Transparent Hashing Algorithms

A transparent hashing algorithm is one that makes it easy to discover and verify the input that was
used to generate a given output. In Substrate, hashing algorithms are made transparent by
concatenating the algorithm's input to its output. This makes it trivial for users to retrieve a
key's original unhashed value and verify it if they'd like (by re-hashing it). The creators of
Substrate have **deprecated the use of non-transparent hashers** within FRAME-based runtimes, so
this information is provided primarily for completeness. In fact, it is _necessary_ to use a
transparent hashing algorithm if you would like to access [iterable map](#iterable-storage-maps)
capabilities. Learn more about the capabilities that transparent hashing algorithms expose in the [advanced storage documentation](../advanced/storage#storage-map-keys).

### Common Substrate Hashers

This table lists some common hashers used in Substrate and denotes those that are cryptographic and
those that are transparent:

| Hasher                                                                                     | Cryptographic | Transparent |
| ------------------------------------------------------------------------------------------ | ------------- | ----------- |
| [Blake2 128 Concat](https://substrate.dev/rustdocs/v3.0.0/frame_support/struct.Blake2_128Concat.html)   | X             | X           |
| [TwoX 64 Concat](https://substrate.dev/rustdocs/v3.0.0/frame_support/struct.Twox64Concat.html)          |               | X           |
| [Identity](https://substrate.dev/rustdocs/v3.0.0/frame_support/struct.Identity.html)                    |               | X           |


The Identity hasher encapsulates a hashing algorithm that has an output equal to its input (the
identity function). This type of hasher should only be used when the starting key is already a
cryptographic hash.

## Genesis Configuration

Substrate's runtime storage APIs include capabilities to initialize storage items in the genesis
block of your blockchain. The genesis storage configuration APIs expose a number of mechanisms for
initializing storage, all of which have entry points in the `decl_storage` macro. These mechanisms
all result in the creation of a `GenesisConfig` data type that implements
the [`BuildModuleGenesisStorage` trait](https://substrate.dev/rustdocs/v3.0.0/sp_runtime/trait.BuildModuleGenesisStorage.html)
and will be added to the pallet that contains the storage items.
Storage items that are tagged for genesis configuration, such as [`Struct pallet_balances::GenesisConfig`](https://substrate.dev/rustdocs/v3.0.0/pallet_balances/pallet/struct.GenesisConfig.html)) for example, will have a corresponding attribute on this
data type.

In order to consume a pallet's genesis configuration capabilities, you must include the
`Config` element when adding the pallet to your runtime.
All the `GenesisConfig` types for the pallets that inform a runtime will be aggregated into a single
`GenesisConfig` type for that runtime, which implements
the [`BuildStorage` trait](https://substrate.dev/rustdocs/v3.0.0/sp_runtime/trait.BuildStorage.html). For example, in [`Struct node_template_runtime::GenesisConfig`](https://substrate.dev/rustdocs/v3.0.0/node_template_runtime/struct.GenesisConfig.html),
each attribute on this type corresponds to a `GenesisConfig` from the runtime's pallets that have a `Config` element.
Ultimately, the runtime's `GenesisConfig` is exposed by way of
the [`ChainSpec` trait](https://substrate.dev/rustdocs/v3.0.0/sc_chain_spec/trait.ChainSpec.html).

For a complete
and concrete example of using Substrate's genesis storage configuration capabilities, refer to the
`decl_storage` macro in
the [Society pallet](https://github.com/paritytech/substrate/blob/master/frame/society/src/lib.rs)
as well as the genesis configuration for the Society pallet's storage in
the [chain specification that ships with the Substrate code base](https://github.com/paritytech/substrate/blob/master/bin/node/cli/src/chain_spec.rs).
Keep reading for more detailed descriptions of these capabilities.

### `config`

When you use the `decl_storage` macro to declare a storage item, you can provide an optional
`config` extension that will add an attribute to the pallet's `GenesisConfig` data type. The value
of this attribute will be used as the initial value of the storage item in your chain's genesis
block. The `config` extension takes a parameter that will determine the name of the attribute on the
`GenesisConfig` data type &mdash; this parameter is optional if the [`get` extension](#getter-methods) is
provided.

Here is an example that demonstrates using the `config` extension with a Storage Value named `MyVal`
to create an attribute named `init_val` on the `GenesisConfig` data type for the Storage Value's
pallet. This attribute is then used in an example that demonstrates using the `GenesisConfig` types
to set the Storage Value's initial value in your chain's genesis block.

In `my_pallet/src/lib.rs`:

```rust
// In FRAME v1.
decl_storage! {
    trait Store for Module<T: Config> as MyPallet {
        pub MyVal get(fn my_val) config(init_val): u64;
    }
}

// In FRAME v2.
#[pallet::genesis_config]
pub struct GenesisConfig<T: Config> {
		pub init_val: u64,
	}	
```

In `chain_spec.rs`:

```rust
GenesisConfig {
    my_pallet: Some(MyPalletConfig {
        init_val: 221u64 + SOME_CONSTANT_VALUE,
    }),
}
```

### `build`

Whereas [the `config` extension](#config) to the `decl_storage` macro allows you to configure a
<<<<<<< HEAD
pallet's genesis storage state within a chain specification, the `build` extension allows you to
perform this same task within the pallet itself (which gives you access to the pallet's private
=======
module's genesis storage state within a chain specification, the `build` extension allows you to
perform this same task within the pallet itself (this gives you access to the pallet's private
>>>>>>> 5149851d
functions). Like `config`, the `build` extension accepts a single parameter, but in this case the
parameter is always required and must be a closure, which is essentially a function. The `build`
closure will be invoked with a single parameter whose type will be the pallet's `GenesisConfig` type. This gives you easy access to all the attributes of the `GenesisConfig` type.

The `build` extension can be used with the `config` extension for a single storage item. In this case, the
pallet's `GenesisConfig` type will have an attribute that corresponds to what was set using `config` and
whose value will be set in the chain specification, but it will be the value returned by the `build`
closure that will be used to set the storage item's genesis value.

Here is an example that demonstrates using `build` to set the initial value of a storage item. In
this case, the example involves two storage items: one that represents a list of member account IDs
and another that designates a special member from the list (the prime member). The list of members is
provided by way of the `config` extension and the prime member &mdash; assumed to be the first
element in the list of members &mdash; is set using the `build` extension.

In `my_pallet/src/lib.rs`:

```rust
// In FRAME v1.
decl_storage! {
    trait Store for Module<T: Config> as MyPallet {
        pub Members config(orig_ids): Vec<T::AccountId>;
        pub Prime build(|config: &GenesisConfig<T>| config.orig_ids.first().cloned()): T::AccountId;
    }
}

// In FRAME v2.
#[pallet::genesis_config]
struct GenesisConfig {
    members: Vec<T::AccountId>,
    prime: T::AccountId,
}

#[pallet::genesis_build]
impl<T: Config> GenesisBuild<T> for GenesisConfig {
    fn build(&self) {
        Module::<T>::initialize_members(&config.members);
        SomeStorageItem::<T>::put(self.prime);
  }
}
```
In `chain_spec.rs`:

```rust
GenesisConfig {
    my_pallet: Some(MyPalletConfig {
        orig_ids: LIST_OF_IDS,
    }),
}
```

### `add_extra_genesis`

The `add_extra_genesis` extension to the `decl_storage` macro allows you to define a scope where the
[`config`](#config) and [`build`](#build) extensions can be provided without the need to bind them
to specific storage items. You can use `config` within an `add_extra_genesis` scope to add an
attribute to a pallet's `GenesisConfig` data type that can be used within any `build` closure. The
`build` closures that are defined within an `add_extra_genesis` scope can be used to execute logic
without binding that logic's return value to the value of a particular storage item. This may be
desireable if you wish to invoke a private helper function within your pallet that sets several
storage items, or invoke a function defined in some other pallets included within your pallet.

Here is an example that encapsulates the same use case described above in the example for `build`. In this
case, however, the `add_extra_genesis` extension is used to define a `GenesisConfig` attribute that
<<<<<<< HEAD
is not bound to particular storage item as well as a `build` closure that will call a private
=======
is not bound to a particular storage item as well as a `build` closure that will call a private
>>>>>>> 5149851d
function on the pallet to set the values of multiple storage items. For the purposes of this
example, the implementation of the private helper function (`initialize_members`) is left to your
imagination.

In `my_pallet/src/lib.rs`:

```rust
<<<<<<< HEAD
=======
// In FRAME v1.
>>>>>>> 5149851d
decl_storage! {
    trait Store for Module<T: Config> as MyPallet {
        pub Members: Vec<T::AccountId>;
        pub Prime: T::AccountId;
    }
    add_extra_genesis {
        config(orig_ids): Vec<T::AccountId>;
        build(|config| Module::<T>::initialize_members(&config.members))
    }
}

// In FRAME v2.
#[pallet::genesis_config]
struct GenesisConfig {
    members: Vec<T::AccountId>,
    prime: T::AccountId,
}

#[pallet::genesis_build]
impl<T: Config> GenesisBuild<T> for GenesisConfig {
    fn build(&self) {
        Module::<T>::initialize_members(&config.members);
        SomeStorageItem::<T>::put(self.prime);
  }
}
```

In `chain_spec.rs`:

```rust
GenesisConfig {
    my_pallet: Some(MyPalletConfig {
        orig_ids: LIST_OF_IDS,
    }),
}
```

## Best Practices

Substrate's goal is to provide a flexible framework that allows people to build the blockchain that
suits their needs &mdash; the creators of Substrate tend not to think in terms of "right" or "wrong". Nonetheless, the Substrate codebase adheres to a number of best practices in order to promote the
creation of blockchain networks that are secure, performant, and maintainable in the long-term. The
following sections outline best practices for using Substrate storage and also describe the
important first principles that motivated them.

### What to Store

Remember, the fundamental principle of blockchain runtime storage is to minimize its use. Only
_consensus-critical_ data should be stored in your runtime. When possible, use techniques like
hashing to reduce the amount of data you must store. For instance, many of Substrate's governance
capabilities (e.g.
the Democracy pallet's [`propose` dispatchable](https://substrate.dev/rustdocs/v3.0.0/pallet_democracy/enum.Call.html#variant.propose))
allow network participants to vote on the _hash_ of a dispatchable call, which is always bounded in
size, as opposed to the call itself, which may be unbounded in length. This is especially true in
the case of runtime upgrades where the dispatchable call takes an entire runtime Wasm blob as its
parameter. Because these governance mechanisms are implemented _on-chain_, all the information that
is needed to come to consensus on the state of a given proposal must also be stored on-chain - this
includes _what_ is being voted on. However, by binding an on-chain proposal to its hash, Substrate's
governance mechanisms allow this to be done in a way that defers bringing all the data associated
with a proposal on-chain until _after_ it has been approved. This means that storage is not wasted
on proposals that fail. Once a proposal has passed, someone can initiate the actual dispatchable
call (including all its parameters), which will be hashed and compared to the hash in the proposal.
Another common pattern for using hashes to minimize data that is stored on-chain is to store the
pre-image associated with an object in [IPFS](https://ipfs.io/); this means that only the IPFS
location (a hash that is bounded in size) needs to be stored on-chain.

Hashes are only one mechanism that can be used to control the size of runtime storage. An example of
another mechanism is [bounds](#create-bounds).

### Verify First, Write Last

Substrate does not cache state prior to extrinsic dispatch. Instead, it applies changes directly as
they are invoked. If an extrinsic fails, any state changes will persist. Because of this, it is
important not to make any storage mutations until it is certain that all preconditions have been
met. In general, code blocks that may result in mutating storage should be structured as follows:

```rust
{
  // all checks and throwing code go here

  // ** no throwing code below this line **

  // all event emissions & storage writes go here
}
```

Do not use runtime storage to store intermediate or transient data within the context of an
operation that is logically atomic or data that will not be needed if the operation is to fail. This
does not mean that runtime storage should not be used to track the state of ongoing actions that
require multiple atomic operations, as in the case of
[the multi-signature capabilities from the Utility pallet](https://substrate.dev/rustdocs/v3.0.0/pallet_utility/enum.Call.html#variant.as_multi).
In this case, runtime storage is used to track the signatories on a dispatchable call even though a
given call may never receive enough signatures to actually be invoked. In this case, each signature
is considered an atomic event in the ongoing multi-signature operation; the data needed to record a
single signature is not stored until after all the preconditions associated with that signature have
been met.

### Create Bounds

Creating bounds on the size of storage items is an extremely effective way to control the use of
runtime storage and one that is used repeatedly throughout the Substrate codebase. In general, any
storage item whose size is determined by user action should have a bound on it.
[The multi-signature capabilities from the Utility pallet](https://substrate.dev/rustdocs/v3.0.0/pallet_utility/trait.Config.html#associatedtype.MaxSignatories)
that were described above are one such example. In this case, the list of signatories associated
with a multi-signature operation is provided by the multi-signature participants. Because this
signatory list is [necessary to come to consensus](#what-to-store) on the state of the
multi-signature operation, it must be stored in the runtime. However, in order to give runtime
developers control over how much space in storage these lists may occupy, the Utility pallet
requires users to configure a bound on this number that will be included as a
[precondition](#verify-first-write-last) before anything is written to storage.

## Next Steps

### Learn More

Read [the advanced storage documentation](../advanced/storage).

### Examples

Check out the Substrate Recipes covering various topics on storage:
- [Storage Maps](https://substrate.dev/recipes/storage-maps.html)
- [Caching Storage Calls](https://substrate.dev/recipes/cache.html)
- [Using Vectors](https://substrate.dev/recipes/vec-set.html)
- [Using Maps](https://substrate.dev/recipes/map-set.html)

### References

- Visit the reference docs for the
  [`decl_storage!` macro](https://substrate.dev/rustdocs/v3.0.0/frame_support/macro.decl_storage.html) for more
  details about the available storage declarations.
- Visit the reference docs for
  [StorageValue](https://substrate.dev/rustdocs/v3.0.0/frame_support/storage/trait.StorageValue.html),
  [StorageMap](https://substrate.dev/rustdocs/v3.0.0/frame_support/storage/trait.StorageMap.html) and
  [StorageDoubleMap](https://substrate.dev/rustdocs/v3.0.0/frame_support/storage/trait.StorageDoubleMap.html) to
  learn more about their APIs.<|MERGE_RESOLUTION|>--- conflicted
+++ resolved
@@ -126,22 +126,6 @@
 
 ### Visibility
 
-<<<<<<< HEAD
-In the example above, all the storage items except `SomePrivateValue` are made public by way of the
-`pub` keyword. Blockchain storage is always publicly
-[visible from _outside_ of the runtime](#accessing-storage-items). However, runtime engineers can make storage items private, to control the access of storage items from pallets  _within_ the runtime.
-
-### Getter Methods
-
-The [`decl_storage` macro](https://substrate.dev/rustdocs/v3.0.0/frame_support/macro.decl_storage.html#example) provides an optional `get` extension that can be used to implement a getter
-method for a storage item on the pallet that contains that storage item. As seen in the above exmple, it takes the
-desired name of the getter function as an argument.
-
-If you omit this optional extension, you will
-still be able to access the storage item's value by using
-the storage item's [`get` method](https://substrate.dev/rustdocs/v3.0.0/frame_support/storage/trait.StorageValue.html#tymethod.get). Keep in mind that this only
-impacts the way that the storage item can be accessed from within Substrate code: you will always be
-=======
 In the examples above, all the storage items except `SomePrivateValue` are made public by way of the
 `pub` keyword (`pub(super)` in FRAME v2). Blockchain storage is always publicly
 [visible from _outside_ of the runtime](#accessing-storage-items); the visibility of Substrate
@@ -159,7 +143,6 @@
 In FRAME v2, the equivalent extension is derived by the `#[pallet::getter(..)]` macro attribute.
 > **Note:** The optional `get` and `getter` extensions only
 impact the way that a storage item can be accessed from _within_ Substrate code &mdash; you will always be
->>>>>>> 5149851d
 able to [query the storage of your runtime](../advanced/storage#Querying-Storage) to get the value
 of a storage item.
 
@@ -346,13 +329,8 @@
 ### `build`
 
 Whereas [the `config` extension](#config) to the `decl_storage` macro allows you to configure a
-<<<<<<< HEAD
-pallet's genesis storage state within a chain specification, the `build` extension allows you to
-perform this same task within the pallet itself (which gives you access to the pallet's private
-=======
 module's genesis storage state within a chain specification, the `build` extension allows you to
 perform this same task within the pallet itself (this gives you access to the pallet's private
->>>>>>> 5149851d
 functions). Like `config`, the `build` extension accepts a single parameter, but in this case the
 parameter is always required and must be a closure, which is essentially a function. The `build`
 closure will be invoked with a single parameter whose type will be the pallet's `GenesisConfig` type. This gives you easy access to all the attributes of the `GenesisConfig` type.
@@ -417,11 +395,7 @@
 
 Here is an example that encapsulates the same use case described above in the example for `build`. In this
 case, however, the `add_extra_genesis` extension is used to define a `GenesisConfig` attribute that
-<<<<<<< HEAD
-is not bound to particular storage item as well as a `build` closure that will call a private
-=======
 is not bound to a particular storage item as well as a `build` closure that will call a private
->>>>>>> 5149851d
 function on the pallet to set the values of multiple storage items. For the purposes of this
 example, the implementation of the private helper function (`initialize_members`) is left to your
 imagination.
@@ -429,10 +403,7 @@
 In `my_pallet/src/lib.rs`:
 
 ```rust
-<<<<<<< HEAD
-=======
 // In FRAME v1.
->>>>>>> 5149851d
 decl_storage! {
     trait Store for Module<T: Config> as MyPallet {
         pub Members: Vec<T::AccountId>;
