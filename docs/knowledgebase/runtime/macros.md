--- conflicted
+++ resolved
@@ -7,20 +7,8 @@
 These runtime macros allow developers to focus on runtime logic rather than encoding and decoding on-chain
 variables or writing extensive blocks of code to achieve [basic blockchain fundamentals](https://substrate.dev/docs/en/knowledgebase/runtime/primitives#core-primitives). This offloads a lot of the heavy lifting from blockchain development efforts and removes the need to duplicate code.
 
-<<<<<<< HEAD
-Substrate's runtime macros allow developers to focus on runtime logic rather than how the on-chain
-variables need to be encoded and decoded. As a result, developers frequently leverage these macros
-to optimize runtime development with their intention declared utilizing the succinct statements in
-macros. As a result, sometimes developers may encounter error messages of new structs or
-types, however these errors are a result of how the macros create new types interacting with
-contents inside.
-
-The purpose of this article is to give a basic overview of Rust macros and explain the Substrate macros
-that runtime engineers most frequently encounter.
-=======
 The purpose of this article is to give a basic overview of Rust macros and explain the Substrate macros
 that runtime engineers most frequently use. 
->>>>>>> 5149851d
 
 ## Macro Basics
 
@@ -563,8 +551,6 @@
 
 - [API Documentation](https://substrate.dev/rustdocs/v3.0.0/frame_support/macro.impl_outer_dispatch.html)
 
-<<<<<<< HEAD
-=======
 ## Substrate System Library Macros
 ### impl_runtime_apis!
 
@@ -618,7 +604,6 @@
   `sp_application_crypto::Pair` and `sp_application_crypto::AppKey` traits determining how it
   generates public-private key pairs from a phrase or seed.
 
->>>>>>> 5149851d
 ## References
 
 - [The Rust Programming Language ch 19.5 Macros](https://doc.rust-lang.org/book/ch19-06-macros.html)
